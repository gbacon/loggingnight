# loggingnight
Trouble remembering what the FAA says about night time logging and currency?  I gotchu, bro.

<<<<<<< HEAD
## New!
See the web version being developed in [the web-dev branch](https://github.com/kdknigga/loggingnight/tree/web-dev) running live at http://loggingnight-dev.knigga.net/

## Setup
=======
## Overview
loggingnight is both a web service and commandline application to simplify figuring out the rules around night flight in the USA.  Not only will loggingnight enumerate the different definitions of night and the rules that go with them, but it will also look up sunset information from the US Naval Observatory and show times taylored to a date and location.

## The web version
The production version (the master branch) lives at http://www.loggingnight.org/ and the development version (the dev branch) can be found at http://dev.loggingnight.org/

### Running the web version locally
I would recommend using virtualenv.

Here's a rough guide to getting started.  I'm sure there are a multitude of ways to get this done, so use what works for you.

```
$ git clone https://github.com/kdknigga/loggingnight.git
$ virtualenv loggingnight_virtenv
$ source loggingnight_virtenv/bin/activate
$ cd loggingnight
$ pip install --upgrade pip
$ pip install -r requirements.txt
```

You should be ready to go now.  To start up the app try:

```
$ python webapp.py
```

## The CLI version
### Setup
>>>>>>> fba61ef2
Requires python (tested on 2.7)

Used modules:
 - argparse
 - datetime
 - json
 - requests

Tested on CentOS 7

## Usage
```
$ ./loggingnight.py --help
usage: loggingnight.py [-h] -a AIRPORT [-d DATE] [-D] [-o OFFSET] [-z]

optional arguments:
  -h, --help            show this help message and exit
  -a AIRPORT, --airport AIRPORT
                        ICAO code for the airport
  -d DATE, --date DATE  Date of the flight
  -D, --debug
  -o OFFSET, --offset OFFSET
                        Time zone offset in hours from Zulu, -12.0 to +14.0
  -z, --zulu            Show times in Zulu
```

## Examples
```
$ ./loggingnight.py -a KDPA
Night times for Dupage Airport on 2017-05-08

07:59 PM -- Sun set
Position lights required
(14 CFR 91.209)

08:30 PM -- End of civil twilight
Logging of night time can start and aircraft must be night equipped
(14 CFR 61.51(b)(3)(i), 14 CFR 91.205(c), and 14 CFR 1.1)

08:59 PM -- One hour after sun set
Must be night current to carry passengers and
logging of night takeoffs and landings can start
(14 CFR 61.57(b))
```

```
$ ./loggingnight.py -a KDPA -d "March 21, 2017"
Night times for Dupage Airport on 2017-03-21

07:06 PM -- Sun set
Position lights required
(14 CFR 91.209)

07:34 PM -- End of civil twilight
Logging of night time can start and aircraft must be night equipped
(14 CFR 61.51(b)(3)(i), 14 CFR 91.205(c), and 14 CFR 1.1)

08:06 PM -- One hour after sun set
Must be night current to carry passengers and
logging of night takeoffs and landings can start
(14 CFR 61.57(b))
```

```
$ ./loggingnight.py -a KIND -z
Night times for Indianapolis International Airport on 2017-05-29

0104Z -- Sun set
Position lights required
(14 CFR 91.209)

0136Z -- End of civil twilight
Logging of night time can start and aircraft must be night equipped
(14 CFR 61.51(b)(3)(i), 14 CFR 91.205(c), and 14 CFR 1.1)

0204Z -- One hour after sun set
Must be night current to carry passengers and
logging of night takeoffs and landings can start
(14 CFR 61.57(b))
```
<|MERGE_RESOLUTION|>--- conflicted
+++ resolved
@@ -1,12 +1,6 @@
 # loggingnight
 Trouble remembering what the FAA says about night time logging and currency?  I gotchu, bro.
 
-<<<<<<< HEAD
-## New!
-See the web version being developed in [the web-dev branch](https://github.com/kdknigga/loggingnight/tree/web-dev) running live at http://loggingnight-dev.knigga.net/
-
-## Setup
-=======
 ## Overview
 loggingnight is both a web service and commandline application to simplify figuring out the rules around night flight in the USA.  Not only will loggingnight enumerate the different definitions of night and the rules that go with them, but it will also look up sunset information from the US Naval Observatory and show times taylored to a date and location.
 
@@ -35,7 +29,6 @@
 
 ## The CLI version
 ### Setup
->>>>>>> fba61ef2
 Requires python (tested on 2.7)
 
 Used modules:

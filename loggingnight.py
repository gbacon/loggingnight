#!/usr/bin/env python

from __future__ import print_function
import argparse
import datetime
import json
import re
import sys
import requests
from dateutil import parser as dateparser

AIRPORTINFO_URL = 'http://www.airport-data.com/api/ap_info.json'
USNO_URL = 'http://api.usno.navy.mil/rstt/oneday'
ONE_HOUR = datetime.timedelta(hours=1)

def debug_print(string, level=1):
    if args.debug >= level:
        print(string, file=sys.stderr)

def total_seconds(td):
    if hasattr(td, 'total_seconds'):
        return td.total_seconds()
    else:
        # timedelta has no total_seconds method in Python 2.6
        sec = td.seconds + td.days * 24 * 60 * 60
        return (float(td.microseconds) / 10**6) + sec

def makedate(datestring):
    return dateparser.parse(datestring).date()

<<<<<<< HEAD
def fix_location(location):
    # The split on / is required for airport like KDPA where
    # the location is "Chicago / west Chicago, IL"
    location = location.split('/')[-1]

    # KSTL and KSUS have location "St Louis, MO" but USNO wants
    # Saint abbreviated with the dot, i.e., "St."
    st_no_dot = re.compile(r'^St(?!\.)\b')
    location = st_no_dot.sub('St.', location)
    return location

def web_query(url, params=None, headers=None):
=======
def format_time(t, in_zulu):
    if in_zulu:
        return t.strftime('%I%MZ')
    else:
        return t.strftime('%I:%M %p')

def web_query(url, params=None, headers=None, exit_on_http_error=True):
>>>>>>> ae52243d
    params = params or {}
    headers = headers or {}

    debug_print('Sending query to remote API %s' % url)
    debug_print('Query parameters: %s' % str(params), level=2)
    try:
        r = requests.get(url, headers=headers, params=params, timeout=10)
        debug_print('Final URL of response: %s' % r.url, level=2)
        debug_print('Query time: %f seconds' % total_seconds(r.elapsed), level=2)

        if exit_on_http_error:
            r.raise_for_status()

    except requests.exceptions.Timeout:
        print('Connecting to %s timed out' % url)
        sys.exit(1)

    except requests.exceptions.HTTPError:
        print('%s returned %d (%s) trying to do an API lookup' % (url, r.status_code, r.reason))
        sys.exit(2)

    return r.json()

parser = argparse.ArgumentParser()
parser.add_argument("-a", "--airport", help="ICAO code for the airport", required=True)
parser.add_argument("-d", "--date", type=makedate,
                    default=datetime.date.today().isoformat(), help="Date of the flight")
parser.add_argument("-D", "--debug", action='count')
parser.add_argument("-o", "--offset", type=float, help="Time zone offset in hours from Zulu, -12.0 to +14.0")
parser.add_argument("-z", "--zulu", action='store_true', help="Show times in Zulu")
args = parser.parse_args()

tz = None
if args.offset is not None and args.zulu == True:
    print('Specify either a timezone offset (-o/--offset) or Zulu time (-z/--zulu), not both')
    sys.exit(3)
elif args.zulu == True:
    tz = '0'
elif args.offset is not None:
    tz = str(args.offset)

airport = web_query(AIRPORTINFO_URL, params={'icao': args.airport})
debug_print(json.dumps(airport, sort_keys=True, indent=4, separators=(',', ': ')), level=2)

if not 'location' in airport or not airport['location']:
    print('Unable to find airport %s' % args.airport)
    print('Check that you are using the ICAO code for that airport (KDPA, not DPA)')
    print("If the airport doesn't have an ICAO code, use a nearby airport with one")
    sys.exit(3)

location = fix_location(airport['location'])

date = args.date.strftime('%m/%d/%Y')
usno = {}
in_zulu = False

# Skip this query if the user specifies a time zone offset
if tz is None:
    usno = web_query(USNO_URL, params={'loc': location, 'date': date}, exit_on_http_error=False)
    debug_print(json.dumps(usno, sort_keys=True, indent=4, separators=(',', ': ')), level=2)
    in_zulu = False

# Use airport coordinates if the user wants a particular
# time zone offset or if USNO doesn't understand the
# location returned from AIRPORTINFO_URL
if not 'sundata' in usno or not usno['sundata']:
    coords = airport['latitude'] + ',' + airport['longitude']
    offset = tz if tz is not None else '0'
    usno = web_query(USNO_URL, params={'coords': coords, 'date': date, 'tz': offset})
    debug_print(json.dumps(usno, sort_keys=True, indent=4, separators=(',', ': ')), level=2)
    in_zulu = float(offset) == 0

phenTimes = dict((i['phen'], i['time']) for i in usno['sundata'])

sun_set = dateparser.parse(phenTimes['S'])
end_civil_twilight = dateparser.parse(phenTimes['EC'])

print("Night times for %s on %s" % (airport['name'], args.date.isoformat()))
if in_zulu and tz is None:
    print("  - All times are in Zulu; use --offset or --zulu to force a time zone.")
print("")
print("%s -- Sun set\nPosition lights required" % format_time(sun_set, in_zulu))
print("(14 CFR 91.209)")
print("")
print("%s -- End of civil twilight" % format_time(end_civil_twilight, in_zulu))
print("Logging of night time can start and aircraft must be night equipped")
print("(14 CFR 61.51(b)(3)(i), 14 CFR 91.205(c), and 14 CFR 1.1)")
print("")
print("%s -- One hour after sun set" % format_time(sun_set + ONE_HOUR, in_zulu))
print("Must be night current to carry passengers and")
print("logging of night takeoffs and landings can start")
print("(14 CFR 61.57(b))")<|MERGE_RESOLUTION|>--- conflicted
+++ resolved
@@ -28,7 +28,6 @@
 def makedate(datestring):
     return dateparser.parse(datestring).date()
 
-<<<<<<< HEAD
 def fix_location(location):
     # The split on / is required for airport like KDPA where
     # the location is "Chicago / west Chicago, IL"
@@ -40,8 +39,6 @@
     location = st_no_dot.sub('St.', location)
     return location
 
-def web_query(url, params=None, headers=None):
-=======
 def format_time(t, in_zulu):
     if in_zulu:
         return t.strftime('%I%MZ')
@@ -49,7 +46,6 @@
         return t.strftime('%I:%M %p')
 
 def web_query(url, params=None, headers=None, exit_on_http_error=True):
->>>>>>> ae52243d
     params = params or {}
     headers = headers or {}
 

--- conflicted
+++ resolved
@@ -47,7 +47,7 @@
   <script src="https://code.jquery.com/ui/1.12.1/jquery-ui.js"></script>
   <script>
   $( function() {
-    $has_results = "{{ result != None }}".toLowerCase();
+    var $has_results = "{{ result != None }}".toLowerCase();
     $("#date").datepicker({ dateFormat: "yy-mm-dd" });
     if ($has_results == "true"){ $("#date").text("{{ result['date'] }}")};
     $("#inp").submit(function(event) {
@@ -90,7 +90,7 @@
 
     $('#error_display').text("");
     $('#submit_btn').prop('disabled', false);
-    if ($has_result == "true")
+    if ($has_results == "true")
     {
         $('#output').show();
     };
@@ -111,11 +111,7 @@
 <p style="font-size: 20px">ICAO code</p>
 <p><input type="text" name="airport" id="airport" value="{{ result['airport'].upper() }}"></p>
 <p style="font-size: 20px">Date</p>
-<<<<<<< HEAD
-<p><input type="text" name="date" id="date" autocomplete="off" value="{{ date }}"></p>
-=======
 <p><input type="text" name="date" id="date" value="{{ result['date'] }}" autocomplete="off"></p>
->>>>>>> d537a66b
 {% else %}
 <p style="font-size: 20px">ICAO code</p>
 <p><input type="text" name="airport" id="airport"></p>
